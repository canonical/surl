sudo: required
dist: trusty
language: python
python:
- '3.4'
script: python setup.py test
before_install:
- sudo add-apt-repository ppa:chris-lea/libsodium -y
- sudo apt update -qq
- sudo apt install -y libnacl-dev libsodium-dev libffi-dev
services:
- docker
after_success:
- openssl aes-256-cbc -K $encrypted_cee03c4e4c41_key -iv $encrypted_cee03c4e4c41_iv
  -in .travis_snapcraft.cfg -out .snapcraft.cfg -d
<<<<<<< HEAD
- if [ "$TRAVIS_BRANCH" = "master" ]; then docker run -v $(pwd):$(pwd) -t ubuntu:xenial
  sh -c "apt update -qq && apt install snapcraft -y && cd $(pwd) && mkdir -p ~/.config/snapcraft
  && cp .snapcraft.cfg ~/.config/snapcraft/snapcraft.cfg && snapcraft && snapcraft
  push *.snap --release edge"; fi
=======
- if [ "$TRAVIS_BRANCH" = "master" ]; then
  docker run -v $(pwd):$(pwd) -t ubuntu:xenial sh -c
  "apt update -qq && apt install snapcraft -y && cd $(pwd) &&
  mkdir -p ~/.config/snapcraft && cp .snapcraft.cfg ~/.config/snapcraft/snapcraft.cfg &&
  snapcraft && snapcraft push *.snap --release edge";
  fi
>>>>>>> 255b63f4
<|MERGE_RESOLUTION|>--- conflicted
+++ resolved
@@ -13,16 +13,9 @@
 after_success:
 - openssl aes-256-cbc -K $encrypted_cee03c4e4c41_key -iv $encrypted_cee03c4e4c41_iv
   -in .travis_snapcraft.cfg -out .snapcraft.cfg -d
-<<<<<<< HEAD
-- if [ "$TRAVIS_BRANCH" = "master" ]; then docker run -v $(pwd):$(pwd) -t ubuntu:xenial
-  sh -c "apt update -qq && apt install snapcraft -y && cd $(pwd) && mkdir -p ~/.config/snapcraft
-  && cp .snapcraft.cfg ~/.config/snapcraft/snapcraft.cfg && snapcraft && snapcraft
-  push *.snap --release edge"; fi
-=======
 - if [ "$TRAVIS_BRANCH" = "master" ]; then
   docker run -v $(pwd):$(pwd) -t ubuntu:xenial sh -c
   "apt update -qq && apt install snapcraft -y && cd $(pwd) &&
   mkdir -p ~/.config/snapcraft && cp .snapcraft.cfg ~/.config/snapcraft/snapcraft.cfg &&
   snapcraft && snapcraft push *.snap --release edge";
-  fi
->>>>>>> 255b63f4
+  fi